--- conflicted
+++ resolved
@@ -1,14 +1,9 @@
 use std::f64::MAX;
 
-<<<<<<< HEAD
-use bevy::math::{DMat3, DVec3};
-use bevy::prelude::*;
-=======
 use bevy::{
     math::{DMat3, DVec3},
     prelude::*,
 };
->>>>>>> e61a6ded
 
 use crate::box3d::Box3d;
 #[derive(Component)]
@@ -36,11 +31,7 @@
         for i in 1..length {
             meanPoint = meanPoint + positions[i];
         }
-<<<<<<< HEAD
-        let invLength = 1.0 / length as f64;
-=======
         let invLength: f64 = 1.0 / length as f64;
->>>>>>> e61a6ded
         meanPoint = meanPoint / invLength;
 
         let mut exx = 0.0;
@@ -165,20 +156,12 @@
     fn fromPointsCorrectScale() {
         let obb = OrientedBoundingBox::fromPoints(&positions);
         let scale = DVec3::new(2.0, 3.0, 4.0);
-<<<<<<< HEAD
-        let expect_mat3 = mat3_from_scale_vec3(obb.halfAxes, scale);
-=======
         let expect_mat3 = mat3_from_scale_Dvec3(obb.halfAxes, scale);
->>>>>>> e61a6ded
         assert_eq!(obb.halfAxes, expect_mat3);
         assert_eq!(obb.center, DVec3::ZERO);
     }
 }
-<<<<<<< HEAD
-pub fn mat3_from_scale_vec3(matrix: DMat3, scale: DVec3) -> DMat3 {
-=======
 pub fn mat3_from_scale_Dvec3(matrix: DMat3, scale: DVec3) -> DMat3 {
->>>>>>> e61a6ded
     DMat3::from_cols(
         DVec3::new(scale.x, 0.0, 0.0),
         DVec3::new(0.0, scale.y, 0.0),
